/*
 * Copyright (c) 2019-2020 by The Monix Project Developers.
 * See the project homepage at: https://monix.io
 *
 * Licensed under the Apache License, Version 2.0 (the "License");
 * you may not use this file except in compliance with the License.
 * You may obtain a copy of the License at
 *
 *     http://www.apache.org/licenses/LICENSE-2.0
 *
 * Unless required by applicable law or agreed to in writing, software
 * distributed under the License is distributed on an "AS IS" BASIS,
 * WITHOUT WARRANTIES OR CONDITIONS OF ANY KIND, either express or implied.
 * See the License for the specific language governing permissions and
 * limitations under the License.
 */

package monix.bio

import monix.bio.compat.internal.newBuilder
import monix.bio.internal._
import monix.execution.compat.BuildFrom
import monix.execution.{CancelablePromise, Scheduler}

import scala.concurrent.ExecutionContext
import scala.concurrent.duration.FiniteDuration

object UIO {

  /**
    * @see See [[monix.bio.BIO.apply]]
    */
  def apply[A](a: => A): UIO[A] =
    BIO.EvalTotal(a _)

  /**
    * @see See [[monix.bio.BIO.now]]
    */
  def now[A](a: A): UIO[A] =
    BIO.now(a)

  /**
    * @see See [[monix.bio.BIO.pure]]
    */
  def pure[A](a: A): UIO[A] =
    BIO.pure(a)

  /**
    * @see See [[monix.bio.BIO.terminate]]
    */
  def terminate(ex: Throwable): UIO[Nothing] =
    BIO.terminate(ex)

  /**
    * @see See [[monix.bio.BIO.defer]]
    */
  def defer[A](fa: => UIO[A]): UIO[A] =
    BIO.deferTotal(fa)

  /**
    * @see See [[monix.bio.BIO.deferTotal]]
    */
  def deferTotal[A](fa: => UIO[A]): UIO[A] =
    BIO.deferTotal(fa)

  /**
    * @see See [[monix.bio.BIO.deferAction]]
    */
  def deferAction[A](f: Scheduler => UIO[A]): UIO[A] =
    BIO.deferAction(f)

  /**
    * @see See [[monix.bio.BIO.suspend]]
    */
  def suspend[A](fa: => UIO[A]): UIO[A] =
    BIO.suspendTotal(fa)

  /**
    * @see See [[monix.bio.BIO.suspendTotal]]
    */
  def suspendTotal[A](fa: => UIO[A]): UIO[A] =
    BIO.suspendTotal(fa)

  /**
    * @see See [[monix.bio.BIO.eval]]
    */
  def eval[A](a: => A): UIO[A] =
    BIO.EvalTotal(a _)

  /**
    * @see See [[monix.bio.BIO.evalTotal]]
    */
  def evalTotal[A](a: => A): UIO[A] =
    BIO.EvalTotal(a _)

  /**
    * @see See [[monix.bio.BIO.evalAsync]]
    */
  def evalAsync[A](a: => A): UIO[A] =
    BIO.EvalTotal(a _).executeAsync

  /**
    * @see See [[monix.bio.BIO.delay]]
    */
  def delay[A](a: => A): UIO[A] =
    eval(a)

  /**
    * @see See [[monix.bio.BIO.never]]
    */
  val never: UIO[Nothing] =
    BIO.never

  /**
    * @see See [[monix.bio.BIO.tailRecM]]
    */
  def tailRecM[A, B](a: A)(f: A => UIO[Either[A, B]]): UIO[B] =
    defer(f(a)).flatMap {
      case Left(continueA) => tailRecM(continueA)(f)
      case Right(b) => now(b)
    }

  /**
    * @see See [[monix.bio.BIO.unit]]
    */
  val unit: UIO[Unit] =
    BIO.unit

  /**
    * @see See [[monix.bio.BIO.cancelBoundary]]
    */
  val cancelBoundary: UIO[Unit] =
    BIO.cancelBoundary

  /**
    * @see See [[monix.bio.BIO.fromCancelablePromiseEither]]
    */
  def fromCancelablePromiseEither[A](p: CancelablePromise[Either[Nothing, A]]): UIO[A] =
    BIO.fromCancelablePromiseEither(p)

  /**
    * @see See [[monix.bio.BIO.race]]
    */
  def race[A, B](fa: UIO[A], fb: UIO[B]): UIO[Either[A, B]] =
    TaskRace(fa, fb)

  /**
<<<<<<< HEAD
    * @see See [[monix.bio.BIO.racePair]]
    */
=======
   * @see See [[monix.bio.BIO.raceMany]]
   */
  def raceMany[A](tasks: Iterable[UIO[A]]): UIO[A] =
    TaskRaceList(tasks)

  /**
   * @see See [[monix.bio.BIO.racePair]]
   */
>>>>>>> 6c091bde
  def racePair[A, B](fa: UIO[A], fb: UIO[B]): UIO[Either[(A, Fiber[Nothing, B]), (Fiber[Nothing, A], B)]] =
    TaskRacePair(fa, fb)

  /**
    * @see See [[monix.bio.BIO.rethrow]]
    */
  def rethrow[A](fa: UIO[Either[Nothing, A]]): UIO[A] =
    fa.rethrow

  /**
    * @see See [[[monix.bio.BIO$.shift:monix\.bio\.UIO*]]]
    */
  val shift: UIO[Unit] =
    BIO.shift

  /**
    * @see See [[[monix.bio.BIO$.shift(ec:scala\.concurrent\.ExecutionContext*]]]
    */
  def shift(ec: ExecutionContext): UIO[Unit] =
    BIO.shift(ec)

  /**
    * @see See [[monix.bio.BIO.sleep]]
    */
  def sleep(timespan: FiniteDuration): UIO[Unit] =
    BIO.sleep(timespan)

  /**
    * @see See [[monix.bio.BIO.sequence]]
    */
  def sequence[A, M[X] <: Iterable[X]](in: M[UIO[A]])(implicit bf: BuildFrom[M[UIO[A]], A, M[A]]): UIO[M[A]] =
    TaskSequence.list[Nothing, A, M](in)(bf)

  /**
    * @see See [[monix.bio.BIO.traverse]]
    */
  def traverse[A, B, M[X] <: Iterable[X]](in: M[A])(f: A => UIO[B])(implicit bf: BuildFrom[M[A], B, M[B]]): UIO[M[B]] =
    TaskSequence.traverse(in, f)(bf)

  /**
    * @see See [[monix.bio.BIO.gather]]
    */
  def gather[A, M[X] <: Iterable[X]](in: M[UIO[A]])(implicit bf: BuildFrom[M[UIO[A]], A, M[A]]): UIO[M[A]] =
    TaskGather[Nothing, A, M](in, () => newBuilder(bf, in))

  /**
    * @see See [[monix.bio.BIO.gatherN]]
    */
  def gatherN[A](parallelism: Int)(in: Iterable[UIO[A]]): UIO[List[A]] =
    TaskGatherN[Nothing, A](parallelism, in)

  /**
    * @see See [[monix.bio.BIO.gatherUnordered]]
    */
  def gatherUnordered[A](in: Iterable[UIO[A]]): UIO[List[A]] =
    TaskGatherUnordered[Nothing, A](in)

  /**
    * @see See [[monix.bio.BIO.mapBoth]]
    */
  def mapBoth[A1, A2, R](fa1: UIO[A1], fa2: UIO[A2])(f: (A1, A2) => R): UIO[R] =
    TaskMapBoth(fa1, fa2)(f)

  /**
    * @see See [[monix.bio.BIO.map2]]
    */
  def map2[A1, A2, R](fa1: UIO[A1], fa2: UIO[A2])(f: (A1, A2) => R): UIO[R] =
    BIO.map2(fa1, fa2)(f)

  /**
    * @see See [[monix.bio.BIO.map3]]
    */
  def map3[E, A1, A2, A3, R](fa1: UIO[A1], fa2: UIO[A2], fa3: UIO[A3])(f: (A1, A2, A3) => R): UIO[R] =
    BIO.map3(fa1, fa2, fa3)(f)

  /**
    * @see See [[monix.bio.BIO.map4]]
    */
  def map4[E, A1, A2, A3, A4, R](fa1: UIO[A1], fa2: UIO[A2], fa3: UIO[A3], fa4: UIO[A4])(
    f: (A1, A2, A3, A4) => R
  ): UIO[R] =
    BIO.map4(fa1, fa2, fa3, fa4)(f)

  /**
    * @see See [[monix.bio.BIO.map5]]
    */
  def map5[E, A1, A2, A3, A4, A5, R](fa1: UIO[A1], fa2: UIO[A2], fa3: UIO[A3], fa4: UIO[A4], fa5: UIO[A5])(
    f: (A1, A2, A3, A4, A5) => R
  ): UIO[R] =
    BIO.map5(fa1, fa2, fa3, fa4, fa5)(f)

  /**
    * @see See [[monix.bio.BIO.map6]]
    */
  def map6[E, A1, A2, A3, A4, A5, A6, R](
    fa1: UIO[A1],
    fa2: UIO[A2],
    fa3: UIO[A3],
    fa4: UIO[A4],
    fa5: UIO[A5],
    fa6: UIO[A6]
  )(f: (A1, A2, A3, A4, A5, A6) => R): UIO[R] =
    BIO.map6(fa1, fa2, fa3, fa4, fa5, fa6)(f)
}<|MERGE_RESOLUTION|>--- conflicted
+++ resolved
@@ -145,19 +145,14 @@
     TaskRace(fa, fb)
 
   /**
-<<<<<<< HEAD
-    * @see See [[monix.bio.BIO.racePair]]
-    */
-=======
-   * @see See [[monix.bio.BIO.raceMany]]
-   */
+    * @see See [[monix.bio.BIO.raceMany]]
+    */
   def raceMany[A](tasks: Iterable[UIO[A]]): UIO[A] =
     TaskRaceList(tasks)
 
   /**
-   * @see See [[monix.bio.BIO.racePair]]
-   */
->>>>>>> 6c091bde
+    * @see See [[monix.bio.BIO.racePair]]
+    */
   def racePair[A, B](fa: UIO[A], fb: UIO[B]): UIO[Either[(A, Fiber[Nothing, B]), (Fiber[Nothing, A], B)]] =
     TaskRacePair(fa, fb)
 
